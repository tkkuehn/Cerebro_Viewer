--- conflicted
+++ resolved
@@ -36,13 +36,8 @@
 4. Submitting issues for feature requests.
 5. And finally, if you like, contributing to the script.
 
-<<<<<<< HEAD
-**contributer:** Sara, WesternSydney
-
-
-=======
-**CONTRIBUTOR**: Arush Arun
->>>>>>> a6c8bd49
+**Contributor:** Sara, WesternSydney
+**Contributor:** Arush Arun
 
 ---
 
