# Cerebro_Viewer
A pythonic 3D viewer to visualize and plot brains and neuroimaging data

![alt text](https://github.com/sina-mansour/Cerebro_Viewer/blob/main/static/images/screen.png?raw=true)

---

Cerebro aims to provide a solution to advance the currently available methods for visualization of neuroimaging and brain connectivity data.

## Installation

[Cerebro](https://pypi.org/project/Cerebro-Viewer/) is provided as a python package and requires Python 3. To install the package, simply run the following command:

`pip install Cerebro-Viewer`

---

## Motivation

Were you ever stuck when trying to visualize your study findings? Did you want to visualize different data formats and notice there’s no software to visualize them ALL in one place? Have you thought about a different way to present your findings but couldn’t find a tool to do it? Do you find limitations in current neuroimaging visualization software? And finally, did you ever want to generate nice brain visualizations within your script (without launching third-party software) and found the existing packages incapable/slow? Cerebro aims to provide a solution that tries to answer these needs.

---

## Development plan

Cerebro is currently under active development. The plan is to further develop exciting features through open-source contributions and discussions during hackathons, brainhacks, and other relevant opportunities.


### Brainhack Global 2022

In Brainhack Global 2022 we aim to:

1. Brainstorm different visualization approaches to come up with ideas.
2. List different file formats that Cerebro should be able to generate.
3. Try a hands-on session of visualizing some brains with Cerebro.
4. Submitting issues for feature requests.
5. And finally, if you like, contributing to the script.

<<<<<<< HEAD
**Contributor:** Niousha-Dehestani, Deakin University/University of Melbourne
=======
**Contributor:** Nazanin Sheykh Andalibi, Western Sydney University

**Contributor:** Sara, Western Sydney

**Contributor:** Arush Arun
>>>>>>> 2d0029cf

---

To try the package, run the following code after installation:

```python
from cerebro import cerebro_brain_utils as cbu
from cerebro import cerebro_brain_viewer as cbv

my_brain_viewer = cbv.Cerebro_brain_viewer()

# render a surface
surface = 'pial'
surface_model = my_brain_viewer.load_template_GIFTI_cortical_surface_models(surface)

cifti_space = my_brain_viewer.visualize_cifti_space()

# render data over surface
dscalar_file = cbu.get_data_file(f'templates/HCP/dscalars/hcp.gradients.dscalar.nii')
dscalar_layer = my_brain_viewer.add_cifti_dscalar_layer(dscalar_file=dscalar_file,)

# enter interactive view
my_brain_viewer.show()

```<|MERGE_RESOLUTION|>--- conflicted
+++ resolved
@@ -36,15 +36,13 @@
 4. Submitting issues for feature requests.
 5. And finally, if you like, contributing to the script.
 
-<<<<<<< HEAD
 **Contributor:** Niousha-Dehestani, Deakin University/University of Melbourne
-=======
+
 **Contributor:** Nazanin Sheykh Andalibi, Western Sydney University
 
 **Contributor:** Sara, Western Sydney
 
 **Contributor:** Arush Arun
->>>>>>> 2d0029cf
 
 ---
 
