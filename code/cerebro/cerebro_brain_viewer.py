"""
This module contains the code to visualize brains and connectomes.

The goal is to have a class that can read in different neuroimaging file
formats and present them in a 3-dimensional space.

Here are some capabilities that should be implemented for this module:
- Rendering a 3D surface (such as .gii formats)
- Rendering a surface dscalar file
- Rendering a surface dscalar file with subcortical information
- Render connectomes (given a parcellation and connectivity matrix)
- Render high-resolution connectomes

Notes
-----
Author: Sina Mansour L.
"""

from __future__ import annotations

import matplotlib.pyplot as plt
import numpy as np
import nibabel as nib
import scipy.sparse as sparse

from . import renderer
from . import cerebro_utils as utils
from . import cerebro_brain_utils as cbu

# suppress trivial nibabel warnings, see https://github.com/nipy/nibabel/issues/771
nib.imageglobals.logger.setLevel(40)

<<<<<<< HEAD
class Cerebro_brain_viewer():
    """Cerebero brain viewer engine
=======

class Cerebro_brain_viewer:
    """
    Cerebero brain viewer engine
>>>>>>> 4e133fa8

    This class contains the necessary logical units and input/output handlers
    required to visualize various brain imaging formats in the same viewer
    window.

    Parameters
    ----------
    background_color
        RGBA spec for the background of the rendered brain image.
    view
        Description of the rendered viewing angle.
    null_color
        RGBA spec for the color of objects without any overlay.
    no_color
        RGBA spec for the color of objects that have been masked out.
    offscreen
        True if the viewer should be run "headless", i.e. without the live GUI.

    Attributes
    ----------
    min_coordinate
        The minimum coordinate to be rendered.
    max_coordinate
        The maximum coordinate to be rendered.
    center_coordinate
        The center of the rendered region.
    renderer_type
        Unused(?) string describing the renderer.
    camera_config
        Dictionary describing the camera configuration based on the view.
    viewer
        The actual renderer to be used.
    created_objects
        Dictionary storing created objects.
    created_layers
        Dictionary storing created layers.
    loaded_files
        Cache for loaded files
    default_objects
        Dictionary storing the default object of each type.
    """

    def __init__(
        self,
<<<<<<< HEAD
        background_color: tuple[float, float, float, float] = (0.1, 0.1, 0.1, 0.0),
        view: str
        | tuple[
            tuple[float, float, float], tuple[float, float, float], float, float
        ] = "R",
        null_color: tuple[float, float, float, float] = (0.7, 0.7, 0.7, 0.3),
        no_color: tuple[float, float, float, float] = (0.0, 0.0, 0.0, 0.0),
        offscreen: bool = False,
=======
        background_color=(0.1, 0.1, 0.1, 0.0),
        view="R",
        null_color=(0.7, 0.7, 0.7, 0.3),
        no_color=(0.0, 0.0, 0.0, 0.0),
        offscreen=False,
>>>>>>> 4e133fa8
    ):
        # store intializations
        self.background_color = background_color
        self.view = view
        self.null_color = null_color
        self.no_color = no_color
        self.default_colormap = plt.cm.plasma
        self.offscreen = offscreen

        # initialize object boundaries
        self.min_coordinate = np.array([np.inf, np.inf, np.inf])
        self.max_coordinate = np.array([-np.inf, -np.inf, -np.inf])
        self.center_coordinate = np.array([0, 0, 0])

        # initialize render window
        self.renderer_type = "panda3d"
        self.camera_config = self.view_to_camera_config(self.view)

        self.viewer = renderer.Renderer_panda3d(
            background_color=background_color, offscreen=offscreen, **self.camera_config
        )

        # Create a dictionary for created objects
        self.created_objects = {}

        # Create a dictionary for created layers
        self.created_layers = {}

        # Create a dictionary for loaded files
        self.loaded_files = {}

        # Create a dictionary for loaded default objects
        self.default_objects = {}

    def __del__(self):
        del self.viewer

    # Camera view configuration
    def view_to_camera_config(self, view):
        if isinstance(view, str):
            self.camera_target = self.center_coordinate
            self.camera_fov = 25
            self.camera_rotation = 0

        if (view == "R") or (view == "Right"):
            self.camera_pos = (400, 0, 0)
        elif (view == "L") or (view == "Left"):
            self.camera_pos = (-400, 0, 0)
        elif (view == "A") or (view == "Anterior"):
            self.camera_pos = (0, 400, 0)
        elif (view == "P") or (view == "Posterior"):
            self.camera_pos = (0, 400, 0)
        elif (view == "S") or (view == "Superior"):
            self.camera_pos = (0, 0, 400)
            self.camera_rotation = -90
        elif (view == "I") or (view == "Inferior"):
            self.camera_pos = (0, 0, -400)
            self.camera_rotation = 90
        else:
            # Alternatively the user could provide an arbitrary camera config instead
            # of the view
            if view[0] is not None:
                self.camera_pos = view[0]
            if view[1] is not None:
                self.camera_target = view[1]
            if view[2] is not None:
                self.camera_fov = view[2]
            if view[3] is not None:
                self.camera_rotation = view[3]

        return {
            "camera_pos": self.camera_pos,
            "camera_target": self.camera_target,
            "camera_fov": self.camera_fov,
            "camera_rotation": self.camera_rotation,
        }

    def change_view(self, view, fit=False):
        self.view = view
        self.camera_config = self.view_to_camera_config(self.view)
        if fit:
            self.camera_config = self.zoom_camera_to_content(self.camera_config)
        self.viewer.change_view(**self.camera_config)

    def zoom_camera_to_content(self, camera_config):
        coverage_radius = (self.max_coordinate - self.min_coordinate) / 2
        if np.isnan(coverage_radius).any():
            return camera_config
        coverage_radius = np.linalg.norm(coverage_radius)
        appropriate_distance = (
            0.75 * coverage_radius / np.sin(np.deg2rad(camera_config["camera_fov"] / 2))
        )
        current_distance = np.linalg.norm(camera_config["camera_pos"])
        zoom_factor = appropriate_distance / current_distance
        camera_config["camera_pos"] = tuple(
            [x * zoom_factor for x in camera_config["camera_pos"]]
        )
        return camera_config

    def load_GIFTI_cortical_surface_models(self, left_surface_file, right_surface_file):
        # Get a unique ID
        object_type = "cortical_surface_model"
        object_id = f"{object_type}#{utils.generate_unique_id()}"
        # left ccortical surface
        left_vertices, left_triangles = self.load_file(
            left_surface_file, cbu.load_GIFTI_surface
        )
        # right cortical surface
        right_vertices, right_triangles = self.load_file(
            right_surface_file, cbu.load_GIFTI_surface
        )
        created_object = {
            "object_id": object_id,
            "object_type": object_type,
            "left_vertices": left_vertices,
            "left_triangles": left_triangles,
            "right_vertices": right_vertices,
            "right_triangles": right_triangles,
        }
        self.created_objects[object_id] = created_object

        # set as default surface model
        self.default_objects[object_type] = object_id

        # return object to user
        return created_object

    def load_template_GIFTI_cortical_surface_models(self, template_surface="inflated"):
        (
            left_surface_file,
            right_surface_file,
        ) = cbu.get_left_and_right_GIFTI_template_surface(template_surface)
        return self.load_GIFTI_cortical_surface_models(
            left_surface_file, right_surface_file
        )

    def load_file(self, file_name, load_func, use_cache=True):
        if use_cache and (file_name in self.loaded_files):
            return self.loaded_files[file_name]
        else:
            loaded_file = load_func(file_name)
            self.loaded_files[file_name] = loaded_file
            return loaded_file

    def prepare_color(self, color):
        # prepare the color to the right format
        # set a base color if not specified
        if color is None:
            color = self.null_color
        # make the colors into a numpy array
        color = np.array(color)
        return color

    def create_surface_mesh_object(
        self, object_id, vertices, triangles, color=None, **kwargs
    ):
        # reformat color
        color = self.prepare_color(color)

        return {
            **{
                "object_id": object_id,
                "object_type": "surface_mesh",
                "vertices": vertices,
                "triangles": triangles,
                "base_color": color,
                "layers": {},
                "visibility": True,
                "render_update_required": True,
                "rendered": False,
            },
            **kwargs,
        }

    def create_spheres_object(
        self, object_id, coordinates, radii, color=None, **kwargs
    ):
        # reformat color
        color = self.prepare_color(color)

        # reshape radii to expected shape
        radii = np.array(radii)
        if radii.shape == ():
            # assume equal radii along all directions
            radii = radii[np.newaxis].repeat(3)
        if radii.shape == (coordinates.shape[0],):
            # assume equal radii along all directions for all spheres
            radii = radii[:, np.newaxis].repeat(3, 1)
        if radii.shape == (3,):
            # assume equal radii for all spheres
            radii = radii[np.newaxis, :].repeat(coordinates.shape[0], 0)

        return {
            **{
                "object_id": object_id,
                "object_type": "spheres",
                "coordinates": coordinates,
                "radii": radii,
                "base_color": color,
                "layers": {},
                "visibility": True,
                "render_update_required": True,
                "rendered": False,
            },
            **kwargs,
        }

    def create_cylinders_object(
        self, object_id, coordinates, radii, color=None, **kwargs
    ):
        # reformat color
        color = self.prepare_color(color)

        # reshape radii to expected shape
        radii = np.array(radii)
        if radii.shape == ():
            # assume equal radii along all directions
            radii = radii[np.newaxis].repeat(coordinates.shape[0])

        return {
            **{
                "object_id": object_id,
                "object_type": "cylinders",
                "coordinates": coordinates,
                "radii": radii,
                "base_color": color,
                "layers": {},
                "visibility": True,
                "render_update_required": True,
                "rendered": False,
            },
            **kwargs,
        }

    def visualize_spheres(
<<<<<<< HEAD
        self, coordinates, radii, coordinate_offset=0, color=None, **kwargs
=======
        self, coordinates, radii=1, coordinate_offset=0, color=None, **kwargs
>>>>>>> 4e133fa8
    ):
        """
        This function can be used to add arbitrary spheres to the view.
        """
        # generate a unique id for the object
        unique_id = f"{utils.generate_unique_id()}"
        object_id = f"spheres#{unique_id}"
        self.created_objects[object_id] = self.create_spheres_object(
            object_id=object_id,
            coordinates=coordinates,
            radii=radii,
            color=color,
            object_offset_coordinate=coordinate_offset,
            **kwargs,
        )

        # draw to update visualization
        self.draw()

        return self.created_objects[object_id]

    def visualize_cylinders(
<<<<<<< HEAD
        self, coordinates, radii, coordinate_offset=0, color=None, **kwargs
=======
        self, coordinates, radii=1, coordinate_offset=0, color=None, **kwargs
>>>>>>> 4e133fa8
    ):
        """
        This function can be used to add arbitrary cylinders to the view to
        represent lines connecting pairs of coordinates.
        """
        # generate a unique id for the object
        unique_id = f"{utils.generate_unique_id()}"
        object_id = f"cylinders#{unique_id}"
        self.created_objects[object_id] = self.create_cylinders_object(
            object_id=object_id,
            coordinates=coordinates,
            radii=radii,
            color=color,
            object_offset_coordinate=coordinate_offset,
            **kwargs,
        )

        # draw to update visualization
        self.draw()

        return self.created_objects[object_id]

<<<<<<< HEAD
=======
    def visualize_network(
        self,
        adjacency,
        node_coordinates,
        node_radii=5,
        edge_radii=1,
        node_color=None,
        edge_color=None,
        node_kwargs={},
        edge_kwargs={},
    ):
        """
        This function can be used to visualize a 3D network with a ball and
        stick model. Nodes are rendered as spheres, and edges as cylinders.
        """
        # Create edge list from adjacency
        adjacency = sparse.coo_matrix(adjacency)
        edge_list = np.array([adjacency.row, adjacency.col]).T

        # create nodes and edges
        nodes = self.visualize_spheres(
            node_coordinates, radii=node_radii, color=node_color, **node_kwargs
        )
        edges = self.visualize_cylinders(
            node_coordinates[edge_list],
            radii=edge_radii,
            color=edge_color,
            **edge_kwargs,
        )

        # generate a unique id for the object
        unique_id = f"{utils.generate_unique_id()}"
        object_id = f"network#{unique_id}"

        # store all visualized objects
        contained_object_ids = [nodes["object_id"], edges["object_id"]]

        # create the network collection object
        collection_object = {
            "object_id": object_id,
            "object_type": "object_collection",
            "collection_type": "network",
            "contained_object_ids": contained_object_ids,
            "layers": {},
        }
        self.created_objects[object_id] = collection_object

        # draw to update visualization
        self.draw()

        # return object to user
        return collection_object

>>>>>>> 4e133fa8
    def visualize_cifti_space(
        self,
        cortical_surface_model_id=None,
        cifti_template_file=None,
        volumetric_structures="none",
        volume_rendering="surface",
        cifti_expansion_scale=0,
        cifti_expansion_coeffs=cbu.cifti_expansion_coeffs,
        cifti_left_right_seperation=0,
<<<<<<< HEAD
=======
        volumetric_structure_offset=(0, 0, 0),
>>>>>>> 4e133fa8
        **kwargs,
    ):
        # initialization
        if cortical_surface_model_id is None:
            cortical_surface_model_id = self.default_objects["cortical_surface_model"]
        if cifti_template_file is None:
            # use default cifti template
            cifti_template_file = cbu.cifti_template_file

        # load the template cifti
        cifti_template = self.load_file(cifti_template_file, nib.load)
        brain_models = [x for x in cifti_template.header.get_index_map(1).brain_models]
        brain_structures = [x.brain_structure for x in brain_models]

        # get appropriate IDs
        model_id = self.created_objects[cortical_surface_model_id]["object_id"]
        unique_id = f"{utils.generate_unique_id()}"
        object_collection_id = f"cifti_space#{unique_id}"

        # store all visualized objects
        contained_object_ids = []

        # add the left cortical surface model
        brain_structure = "CIFTI_STRUCTURE_CORTEX_LEFT"
        brain_model = brain_models[brain_structures.index(brain_structure)]
        object_id = f"{brain_structure}#{unique_id}"
        contained_object_ids.append(object_id)
        coordinate_offset = np.array([(-cifti_left_right_seperation / 2), 0, 0])
        self.created_objects[object_id] = self.create_surface_mesh_object(
            object_id=object_id,
            vertices=self.created_objects[cortical_surface_model_id]["left_vertices"],
            triangles=self.created_objects[cortical_surface_model_id]["left_triangles"],
            surface_model_id=model_id,
            data_indices=brain_model.vertex_indices,
            data_index_offset=brain_model.index_offset,
            data_index_count=brain_model.index_count,
            object_collection_id=object_collection_id,
            object_offset_coordinate=coordinate_offset,
        )

        # add the right cortical surface model
        brain_structure = "CIFTI_STRUCTURE_CORTEX_RIGHT"
        brain_model = brain_models[brain_structures.index(brain_structure)]
        object_id = f"{brain_structure}#{unique_id}"
        contained_object_ids.append(object_id)
        coordinate_offset = np.array([(cifti_left_right_seperation / 2), 0, 0])
        self.created_objects[object_id] = self.create_surface_mesh_object(
            object_id=object_id,
            vertices=self.created_objects[cortical_surface_model_id]["right_vertices"],
            triangles=self.created_objects[cortical_surface_model_id][
                "right_triangles"
            ],
            surface_model_id=model_id,
            data_indices=brain_model.vertex_indices,
            data_index_offset=brain_model.index_offset,
            data_index_count=brain_model.index_count,
            object_collection_id=object_collection_id,
            object_offset_coordinate=coordinate_offset,
        )

        # add the subcortical structures
        transformation_matrix = cifti_template.header.get_index_map(
            1
        ).volume.transformation_matrix_voxel_indices_ijk_to_xyz.matrix
        for brain_structure in brain_structures:
            if (
                volumetric_structures
                in cbu.volumetric_structure_inclusion_dict[brain_structure]
            ):
                brain_model = brain_models[brain_structures.index(brain_structure)]
                object_id = f"{brain_structure}#{unique_id}"
                contained_object_ids.append(object_id)
                voxels_ijk = np.array(brain_model.voxel_indices_ijk)
                coordinates = nib.affines.apply_affine(
                    transformation_matrix, voxels_ijk
                )
                voxel_size = nib.affines.voxel_sizes(transformation_matrix)
                radii = voxel_size[np.newaxis, :].repeat(coordinates.shape[0], 0) / 2
<<<<<<< HEAD
                coordinate_offset = cifti_expansion_scale * np.array(
                    cifti_expansion_coeffs[brain_structure]
                )
=======
                coordinate_offset = (
                    cifti_expansion_scale
                    * np.array(cifti_expansion_coeffs[brain_structure])
                ) + np.array(volumetric_structure_offset)
>>>>>>> 4e133fa8
                if volume_rendering == "spheres":
                    self.created_objects[object_id] = self.create_spheres_object(
                        object_id=object_id,
                        coordinates=coordinates,
                        radii=radii,
                        data_index_offset=brain_model.index_offset,
                        data_index_count=brain_model.index_count,
                        object_collection_id=object_collection_id,
                        object_offset_coordinate=coordinate_offset,
                    )
                elif volume_rendering == "spheres_peeled":
                    # apply peeling to get a thin layer from subcortical structures
                    selection_mask = cbu.get_voxels_depth_mask(voxels_ijk, **kwargs)
                    self.created_objects[object_id] = self.create_spheres_object(
                        object_id=object_id,
                        coordinates=coordinates[selection_mask],
                        radii=radii[selection_mask],
                        data_map=np.where(selection_mask),
                        data_index_offset=brain_model.index_offset,
                        data_index_count=brain_model.index_count,
                        object_collection_id=object_collection_id,
                        object_offset_coordinate=coordinate_offset,
                    )
                elif volume_rendering == "surface":
                    # use a marching cube algorithm with smoothing to generate a surface model
                    (
                        surface_vertices,
                        surface_triangles,
                    ) = cbu.generate_surface_marching_cube(
                        voxels_ijk, transformation_matrix, **kwargs
                    )
                    nearest_distances, nearest_indices = cbu.get_nearest_neighbors(
                        coordinates, surface_vertices
                    )
                    self.created_objects[object_id] = self.create_surface_mesh_object(
                        object_id=object_id,
                        vertices=surface_vertices,
                        triangles=surface_triangles,
                        data_index_offset=brain_model.index_offset,
                        data_index_count=brain_model.index_count,
                        data_map=nearest_indices,
                        object_collection_id=object_collection_id,
                        object_offset_coordinate=coordinate_offset,
                    )

        # create the cifti collection space
        collection_object = {
            "object_id": object_collection_id,
            "object_type": "object_collection",
            "collection_type": "cifti_space",
            "cifti_template": cifti_template,
            "contained_object_ids": contained_object_ids,
            "layers": {},
            "surface_model_id": model_id,
        }
        self.created_objects[object_collection_id] = collection_object

        # set as default cifti space
        self.default_objects["cifti_space"] = object_collection_id

        # draw to update visualization
        self.draw()

        # return object to user
        return collection_object

    def data_to_colors(
        self,
        data,
        colormap=None,
        clims=None,
        vlims=None,
        invert=False,
        opacity=1,
        exclusion_color=None,
        scale=None,
        dscalar_index=0,
    ):
        # initialization
        if colormap is None:
            colormap = self.default_colormap
        if exclusion_color is None:
            exclusion_color = self.no_color

        # create exclusion mask
        exclude = np.isinf(data) | np.isnan(data)
        # update exclusion criteria by vlims
        if vlims is not None:
            vlims_exclude = (data > vlims[1]) | (data < vlims[0])
            if invert:
                vlims_exclude = ~vlims_exclude
            exclude |= vlims_exclude

        # normalize data to range 0-1 (or use clims if provided)
        if clims is not None:
            cmin, cmax = clims
            normalized_data = data - cmin
            if cmin != cmax:
                normalized_data = normalized_data / (cmax - cmin)
        else:
            normalized_data = data - data[~exclude].min()
            if data[~exclude].min() != data[~exclude].max():
                normalized_data = normalized_data / (
                    data[~exclude].max() - data[~exclude].min()
                )

        # apply log-scale normalization if requested
        if scale == "log":
            normalized_data = np.log2(1 + normalized_data)

        # exclude any invalid values created
        invalid_data = np.isinf(normalized_data) | np.isnan(normalized_data)
        # normalized_data[invalid_data] = normalized_data[~invalid_data].min()
        exclude |= invalid_data

        # load default null colors
        colors = np.array(exclusion_color)[np.newaxis, :].repeat(data.shape[0], 0)

        # produce colors
        colors[~exclude] = colormap(normalized_data[~exclude])

        # override opacity of valid colors
        colors[~exclude, 3] = opacity

        return colors

    def compute_overlay_colors(self, bottom_colors, top_colors):
        # convert to 0-1 range
        overlay_colors = bottom_colors * 0

        # rename for simplicity
        bottom_alpha = bottom_colors[:, 3].reshape(-1, 1)
        bottom_color = bottom_colors[:, :3]
        top_alpha = top_colors[:, 3].reshape(-1, 1)
        top_color = top_colors[:, :3]

        # compute opacity
        overlay_colors[:, 3] = (
            top_alpha + np.multiply(bottom_alpha, (1 - top_alpha))
        ).reshape(-1)

        # compute color
        overlay_colors[:, :3] = np.multiply(top_color, top_alpha) + np.multiply(
            bottom_color, (1 - top_alpha)
        )

        return overlay_colors

    def add_cifti_dscalar_layer(
        self,
        cifti_space_id=None,
        dscalar_file=None,
        loaded_dscalar=None,
        dscalar_data=None,
        dscalar_index=0,
        **kwargs,
    ):
        if cifti_space_id is None:
            # use default loaded cifti space
            cifti_space_id = self.default_objects["cifti_space"]

        # initialization
        unique_id = f"{utils.generate_unique_id()}"
        layer_type = "cifti_dscalar_layer"
        layer_id = f"{layer_type}#{unique_id}"

        # load the cifti dscalar file
        if dscalar_file is not None:
            dscalar = self.load_file(dscalar_file, nib.load)
            dscalar_data = dscalar.get_fdata()[dscalar_index]
        elif loaded_dscalar is not None:
            dscalar_data = loaded_dscalar.get_fdata()[dscalar_index]
        elif dscalar_data is None:
            raise Exception(f"No dscalar was provided for add_CIFTI_dscalar_layer.")

        # convert data to colors
        dscalar_colors = self.data_to_colors(dscalar_data, **kwargs)

        # load the cifti_template
        cifti_space = self.created_objects[cifti_space_id]
        layer_order = len(cifti_space["layers"])

        # store layer
        created_layer = {
            "layer_id": layer_id,
            "layer_type": layer_type,
            "layer_order": layer_order,
            "visibility": True,
            "dscalar_data": dscalar_data,
            "layer_colors": dscalar_colors,
            "cifti_space_id": cifti_space_id,
            "layer_update_required": True,
        }
        self.created_layers[layer_id] = created_layer
        cifti_space["layers"][layer_order] = layer_id

        # draw to update visualization
        self.draw()

        return created_layer

    # TODO: modify function is not working correctly...
    # def modify_cifti_dscalar_layer(self, created_layer, dscalar_file=None, loaded_dscalar=None, dscalar_data=None, dscalar_index=0, **kwargs):
    #     # load the cifti dscalar file
    #     if dscalar_file is not None:
    #         dscalar = self.load_file(dscalar_file, nib.load)
    #         dscalar_data = dscalar.get_fdata()[dscalar_index]
    #     elif loaded_dscalar is not None:
    #         dscalar_data = loaded_dscalar.get_fdata()[dscalar_index]
    #     elif dscalar_data is None:
    #         raise Exception(f'No dscalar was provided for add_CIFTI_dscalar_layer.')

    #     # convert data to colors
    #     dscalar_colors = self.data_to_colors(dscalar_data, **kwargs)

    #     # modify layer
    #     created_layer['dscalar_data'] = dscalar_data
    #     created_layer['dscalar_colors'] = dscalar_colors
    #     created_layer['layer_update_required'] = True

    #     # save modified layer
    #     layer_id = created_layer['layer_id']
    #     self.created_layers[layer_id] = created_layer

    #     # draw to update visualization
    #     self.draw()

    #     return created_layer

    def update_cifti_dscalar_layer(self, layer_id):
        cifti_space_id = self.created_layers[layer_id]["cifti_space_id"]
        cifti_space = self.created_objects[cifti_space_id]
        layer_idx = len(cifti_space["layers"])
        cifti_space["layers"][layer_idx] = layer_id
        for object_id in cifti_space["contained_object_ids"]:
            self.created_objects[object_id]["render_update_required"] = True
            self.created_objects[object_id]["layers"] = cifti_space["layers"]

        # update flag
        self.created_layers[layer_id]["layer_update_required"] = False

    def update_layer(self, layer_id):
        if self.created_layers[layer_id]["layer_type"] == "cifti_dscalar_layer":
            self.update_cifti_dscalar_layer(layer_id)

    def update_layers(self):
        for layer_id in self.created_layers:
            if self.created_layers[layer_id]["layer_update_required"]:
                self.update_layer(layer_id)

    def get_object_base_colors_for_render(self, object_id, size):
        # load the object
        colored_object = self.created_objects[object_id]

        # load base colors and reshape if required
        base_color = colored_object.get("base_color", self.null_color)
        if base_color.shape == (3,):
            # add alpha channel
            base_color = np.append(base_color, 1)
        if base_color.shape == (4,):
            # generate fixed color for all spheres
            base_color = np.array(base_color)[np.newaxis, :].repeat(size, 0)

        # enusure that the base colors have the correct shape
        assertion_error_message = (
            f"The provided colors for {colored_object['object_type']} cannot be unpacked appropriately: "
            f"{colored_object['base_color'].shape}"
        )
        assert base_color.shape == (size, 4), assertion_error_message

        return base_color

    def apply_layer_colors_for_render(self, object_id, size, colors):
        # load the object
        colored_object = self.created_objects[object_id]

        # add layers one by one
        for layer_idx in range(len(colored_object["layers"])):
            layer_id = colored_object["layers"][layer_idx]
            layer_object = self.created_layers[layer_id]

            # extract colors from layer
            index_offset = colored_object["data_index_offset"]
            index_count = colored_object["data_index_count"]
            extracted_colors = layer_object["layer_colors"][
                index_offset : (index_offset + index_count)
            ]

            # check colors have expected shape
            if extracted_colors.shape[0] == index_count:
                # the extracted colors may need to be resampled by a map
                if colored_object.get("data_map", None) is not None:
                    extracted_colors = extracted_colors[colored_object["data_map"]]

                # the extracted colors need to be assigned according to indices
                layer_colors = np.array(self.no_color)[np.newaxis, :].repeat(size, 0)
                if colored_object.get("data_indices", None) is not None:
                    layer_colors[colored_object["data_indices"]] = extracted_colors
                else:
                    layer_colors = extracted_colors

                # compute the layer overlay
                colors = self.compute_overlay_colors(colors, layer_colors)

        return colors

    def get_object_render_colors(self, object_id, size):
        colors = self.get_object_base_colors_for_render(object_id, size)
        colors = self.apply_layer_colors_for_render(object_id, size, colors)
        return colors

    def render_surface_mesh(self, object_id):
        # load vertices and triangles
        surface_mesh_object = self.created_objects[object_id]
        surface_vertices = surface_mesh_object["vertices"]
        surface_triangles = surface_mesh_object["triangles"]

        # apply necessary changes in coordinates by the offset
<<<<<<< HEAD
        surface_vertices += surface_mesh_object.get("object_offset_coordinate", 0)
=======
        surface_vertices = surface_vertices + surface_mesh_object.get(
            "object_offset_coordinate", 0
        )
>>>>>>> 4e133fa8

        # load appropriate render colors
        surface_colors = self.get_object_render_colors(
            object_id, surface_vertices.shape[0]
        )

        # clear existing render
        if surface_mesh_object["rendered"]:
            self.viewer.clear_object(surface_mesh_object["rendered_mesh"]["node_name"])
            surface_mesh_object.pop("rendered_mesh")
            surface_mesh_object["rendered"] = False

        # render the object
        surface_mesh_object["vertex_colors"] = surface_colors
        rendered_mesh = self.viewer.add_mesh(
            surface_vertices, surface_triangles, surface_colors
        )
        surface_mesh_object["rendered_mesh"] = rendered_mesh
        surface_mesh_object["rendered"] = True

        # update object boundaries
        self.min_coordinate = np.min([self.min_coordinate, surface_vertices.min(0)], 0)
        self.max_coordinate = np.max([self.max_coordinate, surface_vertices.max(0)], 0)

        # signal that render was updated
        self.created_objects[object_id]["render_update_required"] = False

    def render_spheres(self, object_id):
        # load vertices and triangles
        spheres_object = self.created_objects[object_id]
        coordinates = spheres_object["coordinates"]
        radii = spheres_object["radii"]

        # apply necessary changes in coordinates by the offset
<<<<<<< HEAD
        coordinates += spheres_object.get("object_offset_coordinate", 0)
=======
        coordinates = coordinates + spheres_object.get("object_offset_coordinate", 0)
>>>>>>> 4e133fa8

        # load appropriate render colors
        colors = self.get_object_render_colors(object_id, coordinates.shape[0])

        # clear existing render

        # render the object
        spheres_object["colors"] = colors
        rendered_spheres = self.viewer.add_points(coordinates, radii, colors)
        spheres_object["rendered_spheres"] = rendered_spheres
        spheres_object["rendered"] = True

        # update object boundaries
        self.min_coordinate = np.min(
            [self.min_coordinate, (coordinates - radii).min(0)], 0
        )
        self.max_coordinate = np.max(
            [self.max_coordinate, (coordinates + radii).max(0)], 0
        )

        # signal that render was updated
        self.created_objects[object_id]["render_update_required"] = False

    def render_cylinders(self, object_id):
        # load vertices and triangles
        cylinders_object = self.created_objects[object_id]
        coordinates = cylinders_object["coordinates"]
        radii = cylinders_object["radii"]

        # apply necessary changes in coordinates by the offset
<<<<<<< HEAD
        coordinates += cylinders_object.get("object_offset_coordinate", 0)
=======
        coordinates = coordinates + cylinders_object.get("object_offset_coordinate", 0)
>>>>>>> 4e133fa8

        # load appropriate render colors
        colors = self.get_object_render_colors(object_id, coordinates.shape[0])

        # clear existing render

        # render the object
        cylinders_object["colors"] = colors
        rendered_cylinders = self.viewer.add_lines(coordinates, radii, colors)
        cylinders_object["rendered_cylinders"] = rendered_cylinders
        cylinders_object["rendered"] = True

        # update object boundaries
        self.min_coordinate = np.min(
            [self.min_coordinate, (coordinates.min(0).min(0) - radii.min())], 0
        )
        self.max_coordinate = np.max(
            [self.max_coordinate, (coordinates.max(0).max(0) + radii.max())], 0
        )

        # signal that render was updated
        self.created_objects[object_id]["render_update_required"] = False

    def render_object(self, object_id):
        if self.created_objects[object_id]["object_type"] == "surface_mesh":
            self.render_surface_mesh(object_id)
        elif self.created_objects[object_id]["object_type"] == "spheres":
            self.render_spheres(object_id)
        elif self.created_objects[object_id]["object_type"] == "cylinders":
            self.render_cylinders(object_id)

    def center_camera(self, fit=True):
        new_center_coordinate = (self.min_coordinate + self.max_coordinate) / 2
        if (self.center_coordinate != new_center_coordinate).any():
            self.center_coordinate = new_center_coordinate
            self.change_view((None, self.center_coordinate, None, None), fit=fit)

    def render_update(self):
        for object_id in self.created_objects:
            if self.created_objects[object_id].get("render_update_required", False):
                self.render_object(object_id)
        self.center_camera()
        utils.garbage_collect()

    def draw(self):
        # update any required renders
        self.update_layers()
        self.render_update()

        # run the viewer window
        self.viewer.draw()

    def show(self):
        # update any required renders
        self.update_layers()
        self.render_update()

        # run the viewer window
        self.viewer.show()

    def offscreen_draw_to_matplotlib_axes(self, ax):
        """Draw an offscreen-rendered view to a matplotlib axes.

        Note: this functionality is experimental and might not fully work depending on
        viewer configuration.

        Args:
            ax (matplotlib.Axes): the axes into which the view will be drawn.
        """
        self.viewer.window.offscreen_draw_to_matplotlib_axes(ax)<|MERGE_RESOLUTION|>--- conflicted
+++ resolved
@@ -30,15 +30,8 @@
 # suppress trivial nibabel warnings, see https://github.com/nipy/nibabel/issues/771
 nib.imageglobals.logger.setLevel(40)
 
-<<<<<<< HEAD
-class Cerebro_brain_viewer():
+class Cerebro_brain_viewer:
     """Cerebero brain viewer engine
-=======
-
-class Cerebro_brain_viewer:
-    """
-    Cerebero brain viewer engine
->>>>>>> 4e133fa8
 
     This class contains the necessary logical units and input/output handlers
     required to visualize various brain imaging formats in the same viewer
@@ -83,7 +76,6 @@
 
     def __init__(
         self,
-<<<<<<< HEAD
         background_color: tuple[float, float, float, float] = (0.1, 0.1, 0.1, 0.0),
         view: str
         | tuple[
@@ -92,13 +84,6 @@
         null_color: tuple[float, float, float, float] = (0.7, 0.7, 0.7, 0.3),
         no_color: tuple[float, float, float, float] = (0.0, 0.0, 0.0, 0.0),
         offscreen: bool = False,
-=======
-        background_color=(0.1, 0.1, 0.1, 0.0),
-        view="R",
-        null_color=(0.7, 0.7, 0.7, 0.3),
-        no_color=(0.0, 0.0, 0.0, 0.0),
-        offscreen=False,
->>>>>>> 4e133fa8
     ):
         # store intializations
         self.background_color = background_color
@@ -334,11 +319,7 @@
         }
 
     def visualize_spheres(
-<<<<<<< HEAD
-        self, coordinates, radii, coordinate_offset=0, color=None, **kwargs
-=======
         self, coordinates, radii=1, coordinate_offset=0, color=None, **kwargs
->>>>>>> 4e133fa8
     ):
         """
         This function can be used to add arbitrary spheres to the view.
@@ -361,11 +342,7 @@
         return self.created_objects[object_id]
 
     def visualize_cylinders(
-<<<<<<< HEAD
-        self, coordinates, radii, coordinate_offset=0, color=None, **kwargs
-=======
         self, coordinates, radii=1, coordinate_offset=0, color=None, **kwargs
->>>>>>> 4e133fa8
     ):
         """
         This function can be used to add arbitrary cylinders to the view to
@@ -388,8 +365,6 @@
 
         return self.created_objects[object_id]
 
-<<<<<<< HEAD
-=======
     def visualize_network(
         self,
         adjacency,
@@ -443,7 +418,6 @@
         # return object to user
         return collection_object
 
->>>>>>> 4e133fa8
     def visualize_cifti_space(
         self,
         cortical_surface_model_id=None,
@@ -453,10 +427,7 @@
         cifti_expansion_scale=0,
         cifti_expansion_coeffs=cbu.cifti_expansion_coeffs,
         cifti_left_right_seperation=0,
-<<<<<<< HEAD
-=======
         volumetric_structure_offset=(0, 0, 0),
->>>>>>> 4e133fa8
         **kwargs,
     ):
         # initialization
@@ -535,16 +506,10 @@
                 )
                 voxel_size = nib.affines.voxel_sizes(transformation_matrix)
                 radii = voxel_size[np.newaxis, :].repeat(coordinates.shape[0], 0) / 2
-<<<<<<< HEAD
-                coordinate_offset = cifti_expansion_scale * np.array(
-                    cifti_expansion_coeffs[brain_structure]
-                )
-=======
                 coordinate_offset = (
                     cifti_expansion_scale
                     * np.array(cifti_expansion_coeffs[brain_structure])
                 ) + np.array(volumetric_structure_offset)
->>>>>>> 4e133fa8
                 if volume_rendering == "spheres":
                     self.created_objects[object_id] = self.create_spheres_object(
                         object_id=object_id,
@@ -863,13 +828,9 @@
         surface_triangles = surface_mesh_object["triangles"]
 
         # apply necessary changes in coordinates by the offset
-<<<<<<< HEAD
-        surface_vertices += surface_mesh_object.get("object_offset_coordinate", 0)
-=======
         surface_vertices = surface_vertices + surface_mesh_object.get(
             "object_offset_coordinate", 0
         )
->>>>>>> 4e133fa8
 
         # load appropriate render colors
         surface_colors = self.get_object_render_colors(
@@ -904,11 +865,7 @@
         radii = spheres_object["radii"]
 
         # apply necessary changes in coordinates by the offset
-<<<<<<< HEAD
-        coordinates += spheres_object.get("object_offset_coordinate", 0)
-=======
         coordinates = coordinates + spheres_object.get("object_offset_coordinate", 0)
->>>>>>> 4e133fa8
 
         # load appropriate render colors
         colors = self.get_object_render_colors(object_id, coordinates.shape[0])
@@ -939,11 +896,7 @@
         radii = cylinders_object["radii"]
 
         # apply necessary changes in coordinates by the offset
-<<<<<<< HEAD
-        coordinates += cylinders_object.get("object_offset_coordinate", 0)
-=======
         coordinates = coordinates + cylinders_object.get("object_offset_coordinate", 0)
->>>>>>> 4e133fa8
 
         # load appropriate render colors
         colors = self.get_object_render_colors(object_id, coordinates.shape[0])
